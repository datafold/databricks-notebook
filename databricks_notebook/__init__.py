import time
import difflib
from typing import List, Dict, Tuple
from databricks_notebook.utils import prepare_api_url, prepare_headers, post_data, get_data


__all__ = [
    'create_organization',
    'translate_queries',
    'view_translation_results_as_html',
    'translate_queries_and_render_results',
]

DEFAULT_HOST = "https://app.datafold.com"

_notebook_host = None
_current_api_key = None
_identity = None

def _get_identity() -> dict[str, str] | None:
    """Get the identity."""
    global _identity
    if _identity is not None:
        return _identity
    return None

def _set_identity(identity: dict[str, str] | None) -> None:
    """Set the identity."""
    global _identity
    _identity = identity


def _get_host(host: str | None) -> str:
    """Get the host to use, checking notebook-level variable first.
    If a host is explicitly provided, update _notebook_host for future calls.
    """
    global _notebook_host
    if host is not None:
        _notebook_host = host
        return host
    if _notebook_host is not None:
        return _notebook_host
    return DEFAULT_HOST


def _get_current_api_key(org_token: str | None, host: str | None = None) -> str | None:
    """Get the current API key."""
    global _current_api_key
    if _current_api_key is not None:
        return _current_api_key
    elif org_token is not None:
        host = _get_host(host)
        api_key, org_id = create_organization(org_token, host)
        _set_current_api_key(api_key)
        return api_key
    else:
        return None


def _set_current_api_key(api_key: str) -> None:
    """Set the current API key."""
    global _current_api_key
    _current_api_key = api_key


def create_organization(org_token: str, host: str | None = None) -> Tuple[str, int]:
    """
    Call the /org API endpoint to create a new organization.

    Args:
        host: Host URL for Datafold instance (e.g., "https://app.datafold.com")
        org_token: Donor org token from where to copy the organization from

    Returns:
        Tuple of (api_key, org_id)
    """
    host = _get_host(host)
    url = prepare_api_url(host, "org")
    headers = {"Content-Type": "application/json", "Authorization": f"Bearer {org_token}"}

    response = post_data(url, headers=headers)
    result = response.json()
    api_key = result['api_token']
    _set_current_api_key(api_key)
    org_id = result['org_id']

    print(f"✓ Organization created with id {org_id}")

    return api_key, org_id


def translate_queries(api_key: str, queries: List[str], host: str | None = None) -> Tuple[int, int]:
    """
    Main entry point to translate a query end to end.

    Args:
        host: Host URL for Datafold instance (e.g., "https://app.datafold.com")
        api_key: API token for authentication
        queries: List of SQL queries to translate

    Returns:
        Tuple of (project_id, translation_id)
    """
    host = _get_host(host)

    # Create DMA project
    data_sources = _get_data_sources(api_key, host)
    source_data_source_id = [d for d in data_sources if d['type'] != "databricks"][0]['id']
    target_data_source_id = [d for d in data_sources if d['type'] == "databricks"][0]['id']
    project = _create_dma_project(
        api_key, source_data_source_id, target_data_source_id, 'Databricks Notebook Project', host
    )
    project_id = project['id']
    print(f"✓ Translation Project created with id {project_id}.")

    # Upload queries to translate
    _upload_queries(host=host, api_key=api_key, project_id=project_id, queries=queries)
    print(f"✓ Uploaded queries to translate.")

    # Start translating queries
    translation_id = _start_translation(api_key, project_id, host)
    print(f"✓ Started translation with id {translation_id}")
    return project_id, translation_id


def view_translation_results_as_html(
    api_key: str, project_id: int, translation_id: int, host: str | None = None
) -> str:
    """
    View translation results

    Args:
        host: Host URL for Datafold instance (e.g., "https://app.datafold.com")
        api_key: Authentication token
        project_id: Project ID to translate
        translation_id: Translation ID used to translate
    Returns:
        str: html string to be displayed in Jupyter Notebook
    """
    host = _get_host(host)

    translation_results = _wait_for_translation_results(
        api_key, project_id, translation_id, 5, host
    )
    return _translation_results_html(translation_results)

<<<<<<< HEAD
def translate_queries_and_render_results(queries: List[str], org_token: str, identity: dict[str, str], host: str | None = None) -> None:
=======

def translate_queries_and_render_results(
    queries: List[str], org_token: str, host: str | None = None
) -> None:
>>>>>>> 867e297e
    api_key = _get_current_api_key(org_token, host)
    _set_identity(identity)
    if api_key is None:
        raise ValueError(
            "API key is not set. Please call create_organization or set the API key manually."
        )
    project_id, translation_id = translate_queries(api_key, queries, host)
    html = view_translation_results_as_html(api_key, project_id, translation_id)

    from IPython.display import HTML, display

    display(HTML(html))


def _get_data_sources(api_key: str, host: str | None = None) -> List[Dict]:
    """
    Fetch all data sources from the Datafold API.

    Args:
        host: Host URL for Datafold instance (e.g., "https://app.datafold.com")
        api_key: API token for authentication

    Returns:
        List of data source dictionaries
    """
    host = _get_host(host)
    url = prepare_api_url(host, "api/v1/data_sources")
    headers = prepare_headers(api_key)
    response = get_data(url, headers=headers)
    return response.json()


def _create_dma_project(
    api_key: str, source_ds_id: int, target_ds_id: int, name: str, host: str | None
) -> Dict:
    """
    Create a DMA project.

    Args:
        host: Host URL for Datafold instance (e.g., "https://app.datafold.com")
        api_key: API token for authentication
        source_ds_id: Source data source ID
        target_ds_id: Target data source ID
        name: Project name

    Returns:
        Created project dictionary
    """
    host = _get_host(host)
    url = prepare_api_url(host, "api/internal/dma/projects")
    headers = prepare_headers(api_key)
    headers["Content-Type"] = "application/json"

    payload = {
        "name": name,
        "from_data_source_id": source_ds_id,
        "to_data_source_id": target_ds_id,
        "version": 2,
        "settings": {
            "error_on_zero_diff": False,
            "transform_group_creation_strategy": "group_individual_operations",
            "experimental": {
                "import_sql_files_as_script_objects": True,
                "infer_schema_from_scripts": True,
                "generate_synthetic_data": True,
            },
        },
    }

    response = post_data(url, json_data=payload, headers=headers)
    return response.json()['project']


def _upload_queries(
    api_key: str, project_id: int, queries: List[str], host: str = DEFAULT_HOST
) -> Dict:
    """
    Upload multiple queries to be translated.

    Args:
        host: Host URL for Datafold instance (e.g., "https://app.datafold.com")
        api_key: Your API authentication token
        project_id: The project ID to upload to
        queries: List of queries to upload

    Returns:
        dict: Response with upload statistics including per-file results
    """
    host = _get_host(host)
    url = prepare_api_url(host, f"api/internal/dma/v2/projects/{project_id}/files")
    headers = prepare_headers(api_key)
    headers["Content-Type"] = "application/json"

    payload = {
        'files': [
            {"filename": f"query_{i+1}.sql", "content": query} for i, query in enumerate(queries)
        ]
    }
    response = post_data(url, json_data=payload, headers=headers)
    return response.json()


def _start_translation(api_key: str, project_id: int, host: str = DEFAULT_HOST) -> int:
    """
    Start translation

    Args:
        host: Host URL for Datafold instance (e.g., "https://app.datafold.com")
        api_key: Authentication token
        project_id: Project ID to translate

    Returns:
        int: Translation task ID
    """
    host = _get_host(host)
    url = prepare_api_url(host, f"api/internal/dma/v2/projects/{project_id}/translate/jobs")
    headers = prepare_headers(api_key)
    headers["Content-Type"] = "application/json"

<<<<<<< HEAD
    response = post_data(
        url,
        json_data={"project_id": project_id, "identity": _get_identity()},
        headers=headers,
    )
=======
    response = post_data(url, json_data={"project_id": project_id}, headers=headers)
>>>>>>> 867e297e
    translation_id = response.json()["task_id"]
    return translation_id


def _wait_for_translation_results(
    api_key: str, project_id: int, translation_id: int, poll_interval: int, host: str = DEFAULT_HOST
) -> Dict:
    """
    Poll for translation completion

    Args:
        host: Host URL for Datafold instance (e.g., "https://app.datafold.com")
        api_key: Authentication token
        project_id: Project ID to translate
        translation_id: Translation ID used to translate
        poll_interval: Seconds between status checks

    Returns:
        dict: Final translation result
    """
    from IPython.display import clear_output
    import sys

    host = _get_host(host)
    url = prepare_api_url(
        host, f"api/internal/dma/v2/projects/{project_id}/translate/jobs/{translation_id}"
    )
    headers = prepare_headers(api_key)
    headers["Content-Type"] = "application/json"

    spinner = ['⠋', '⠙', '⠹', '⠸', '⠼', '⠴', '⠦', '⠧', '⠇', '⠏']
    spinner_speed = 0.1  # seconds between spinner frames

    last_check_time = 0
    i = 0

    while True:
        current_time = time.time()

        # Check API status at poll_interval
        if current_time - last_check_time >= poll_interval:
            response = get_data(url, headers=headers)
            result = response.json()
            status = result["status"]

            if status in ["done", "failed"]:
                print(f"\r✓ Translation completed with status: {status}")
                sys.stdout.flush()
                return result

            last_check_time = current_time

        # Update spinner display more frequently
        print(f"\r{spinner[i % len(spinner)]} Waiting for Translation Results...", end='')
        sys.stdout.flush()
        i += 1
        time.sleep(spinner_speed)


def _translation_results_html(translation_results: Dict) -> str:
    """
    Generate HTML representation of translation results.

    Args:
        translation_results: Translation results dictionary

    Returns:
        str: HTML string for display
    """
    html = []
    for model in translation_results['translated_models']:
        asset_name = model['asset_name']
        status = model['translation_status']
        icon = '⚠️' if status == 'failed' else '✅'
        button_text = f"{icon} {asset_name}"
        html.append(
            f"""
        <button class="collapsible" onclick="toggleCollapse(this)">
            {button_text}
        </button>
        <div class="content">
            {_render_translated_model_as_html(model)}
        </div>
        """
        )
    if not translation_results['translated_models']:
        return """No queries were translated."""

    style = """
    <style>
        .collapsible {
            background-color: #f1f1f1;
            color: #333;
            cursor: pointer;
            padding: 18px;
            width: 100%;
            border: 1px solid #ddd;
            text-align: left;
            outline: none;
            font-size: 16px;
            font-family: sans-serif;
            margin-top: 10px;
            transition: background-color 0.3s;
        }
        .collapsible:hover {
            background-color: #e0e0e0;
        }
        .collapsible.active {
            background-color: #d0d0d0;
        }
        .collapsible::before {
            content: '▶ ';
            display: inline-block;
            margin-right: 8px;
            transition: transform 0.3s;
        }
        .collapsible.active::before {
            transform: rotate(90deg);
        }
        .content {
            padding: 0 18px;
            max-height: 0;
            overflow: hidden;
            transition: max-height 0.3s ease-out;
            background-color: white;
        }
        .content.active {
            max-height: 10000px;
            padding: 18px;
        }
    </style>
    """

    script = """
    <script>
        function toggleCollapse(element) {
            element.classList.toggle('active');
            const content = element.nextElementSibling;
            content.classList.toggle('active');
        }
    </script>
    """

    html.insert(0, ''.join([style, script]))
    return ''.join(html)


def _render_translated_model_as_html(model: Dict) -> str:
    """
    Render a single translated model as HTML with diff highlighting.

    Args:
        model: Model dictionary containing source and target SQL

    Returns:
        str: HTML string with diff visualization
    """
    source_sql = model['source_sql']
    target_sql = model['target_sql'] or ''
    status = model['translation_status']
    asset_name = model['asset_name']

    # If translation failed, show warning instead of diff
    if status == 'failed':
        return f"""
        <style>
            .warning-box {{
                background-color: #fff3cd;
                border: 1px solid #ffc107;
                border-left: 4px solid #ff9800;
                padding: 20px;
                margin: 10px 0;
                font-family: sans-serif;
            }}
            .warning-title {{
                color: #856404;
                font-weight: bold;
                font-size: 16px;
                margin-bottom: 10px;
            }}
            .warning-message {{
                color: #856404;
            }}
        </style>
        <div class="warning-box">
            <div class="warning-title">⚠ Translation Failed</div>
            <div class="warning-message">The translation for "{asset_name}" could not be completed.</div>
        </div>
        """

    # Split into lines for comparison
    source_lines = source_sql.splitlines()
    target_lines = target_sql.splitlines()

    # Create a differ
    differ = difflib.Differ()
    diff = list(differ.compare(source_lines, target_lines))

    # Build HTML with highlighted differences
    source_html = []
    target_html = []

    i = 0
    while i < len(diff):
        line = diff[i]

        if line.startswith('  '):  # Unchanged line
            content = line[2:]
            source_html.append(f'<div class="line unchanged">{content}</div>')
            target_html.append(f'<div class="line unchanged">{content}</div>')
            i += 1
        elif line.startswith('- '):  # Line only in source
            content = line[2:]
            source_html.append(f'<div class="line removed">{content}</div>')
            i += 1
        elif line.startswith('+ '):  # Line only in target
            content = line[2:]
            target_html.append(f'<div class="line added">{content}</div>')
            i += 1
        elif line.startswith('? '):  # Hint line (skip)
            i += 1
        else:
            i += 1

    html = f"""
    <style>
        .sql-container {{
            display: flex;
            gap: 20px;
            font-family: monospace;
        }}
        .sql-column {{
            flex: 1;
            border: 1px solid #ddd;
            padding: 15px;
            background-color: #f5f5f5;
            overflow-x: auto;
        }}
        .sql-column h3 {{
            margin-top: 0;
            color: #333;
            font-family: sans-serif;
        }}
        .line {{
            font-size: 12px;
            line-height: 1.6;
            padding: 2px 4px;
            white-space: pre-wrap;
        }}
        .unchanged {{
            background-color: transparent;
        }}
        .removed {{
            background-color: #ffecec;
            color: #d73a49;
        }}
        .added {{
            background-color: #e6ffec;
            color: #22863a;
        }}
    </style>

    <p>Translation Status: <span class="status">{status}</span></p>
    <div class="sql-container">
        <div class="sql-column">
            <h3>Snowflake SQL</h3>
            {''.join(source_html)}
        </div>
        <div class="sql-column">
            <h3>Databricks SQL</h3>
            {''.join(target_html)}
        </div>
    </div>
    """

    return html<|MERGE_RESOLUTION|>--- conflicted
+++ resolved
@@ -144,14 +144,7 @@
     )
     return _translation_results_html(translation_results)
 
-<<<<<<< HEAD
 def translate_queries_and_render_results(queries: List[str], org_token: str, identity: dict[str, str], host: str | None = None) -> None:
-=======
-
-def translate_queries_and_render_results(
-    queries: List[str], org_token: str, host: str | None = None
-) -> None:
->>>>>>> 867e297e
     api_key = _get_current_api_key(org_token, host)
     _set_identity(identity)
     if api_key is None:
@@ -271,15 +264,11 @@
     headers = prepare_headers(api_key)
     headers["Content-Type"] = "application/json"
 
-<<<<<<< HEAD
     response = post_data(
         url,
         json_data={"project_id": project_id, "identity": _get_identity()},
         headers=headers,
     )
-=======
-    response = post_data(url, json_data={"project_id": project_id}, headers=headers)
->>>>>>> 867e297e
     translation_id = response.json()["task_id"]
     return translation_id
 
